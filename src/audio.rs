--- conflicted
+++ resolved
@@ -118,16 +118,8 @@
             .lock()
             .map_err(|_| "Audio sink poisoned".to_string())?;
         
-<<<<<<< HEAD
-        // Apply current volume setting
-        let volume = *self.volume.lock()
-            .map_err(|_| "Volume mutex poisoned".to_string())?;
-        sink.set_volume(volume);
-        
-=======
         // Start at 0 volume
         sink.set_volume(0.0);
->>>>>>> 104cb927
         sink.append(decoder);
         sink.play();
         
@@ -147,25 +139,6 @@
         });
 
         Ok(())
-    }
-    
-    /// Set the volume for this audio manager (0.0 to 1.0)
-    pub fn set_volume(&self, volume: f32) {
-        let clamped = volume.clamp(0.0, 1.0);
-        if let Ok(mut vol) = self.volume.lock() {
-            *vol = clamped;
-        }
-        // Also update the sink's volume immediately
-        if let Ok(sink) = self.sink.lock() {
-            sink.set_volume(clamped);
-        }
-    }
-    
-    /// Get the current volume
-    pub fn get_volume(&self) -> f32 {
-        self.volume.lock()
-            .map(|v| *v)
-            .unwrap_or(1.0)
     }
 
     /// Get or create a fresh sink for playback
