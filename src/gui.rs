use display_info::DisplayInfo;
use eframe::egui;
use image::ImageBuffer;
use std::fs;
use std::path::{Path, PathBuf};
use std::sync::{Arc, Mutex};
use std::sync::atomic::{AtomicBool, Ordering};
use std::sync::mpsc::{self, Sender};
use std::thread;
use std::time::{Duration, Instant};

use crate::audio::AudioManager;
use crate::audio_converter;
use crate::capture::{CaptureManager, CaptureRegion};
use crate::config::Config;
use crate::ocr::OcrManager;
use crate::utils::Debouncer;

// Region selector is implemented inline to avoid creating nested native
// windows that can crash on some platforms when called from UI callbacks.

/// Music entry with file path and optional keyboard shortcut
#[derive(Clone, Debug)]
pub struct MusicEntry {
    pub name: String,
    #[allow(dead_code)]
    pub path: PathBuf,
    pub shortcut: Option<String>,
}

struct PreviewAudio {
    manager: AudioManager,
    path: PathBuf,
}

#[derive(Default)]
struct CapturePreview {
    texture: Option<egui::TextureHandle>,
    last_image: Option<egui::ColorImage>,
    width: u32,
    height: u32,
    timestamp: Option<std::time::Instant>,
}

fn save_capture_image(image: &egui::ColorImage) -> Result<(), Box<dyn std::error::Error>> {
    let path = rfd::FileDialog::new()
        .add_filter("PNG Image", &["png"])
        .set_file_name("capture_preview.png")
        .save_file();

    let Some(path) = path else {
        return Ok(());
    };

    let mut buf = Vec::with_capacity(image.pixels.len() * 4);
    for pixel in &image.pixels {
        buf.extend_from_slice(&[pixel.r(), pixel.g(), pixel.b(), pixel.a()]);
    }

    image::save_buffer_with_format(
        path,
        &buf,
        image.width() as u32,
        image.height() as u32,
        image::ColorType::Rgba8,
        image::ImageFormat::Png,
    )?;

    Ok(())
}

/// Detection process state
#[derive(Clone, Copy, PartialEq)]
pub enum ProcessState {
    Stopped,
    Running,
    Paused,
}

/// Shared state between GUI and background detection thread
pub struct AppState {
    pub music_list: Vec<MusicEntry>,
    pub selected_music_index: Option<usize>,
    pub process_state: ProcessState,
    pub capture_region: [u32; 4],
    pub ocr_threshold: u8,
    pub debounce_ms: u64,
    pub enable_morph_open: bool,
    pub status_message: String,
    pub detection_count: usize,
    pub selected_team: Option<crate::config::SelectedTeam>,
    pub music_volume: f32,
    pub ambiance_volume: f32,
    pub goal_ambiance_path: Option<String>,
<<<<<<< HEAD
=======
    pub ambiance_enabled: bool,
    pub music_length_ms: u64,
    pub ambiance_length_ms: u64,
>>>>>>> 104cb927
}

impl Default for AppState {
    fn default() -> Self {
        Self {
            music_list: Vec::new(),
            selected_music_index: None,
            process_state: ProcessState::Stopped,
            capture_region: [0, 0, 200, 100],
            ocr_threshold: 0,
            debounce_ms: 8000,
            enable_morph_open: false,
            status_message: "Ready".to_string(),
            detection_count: 0,
            selected_team: None,
            music_volume: 1.0,
            ambiance_volume: 0.6,
            goal_ambiance_path: None,
<<<<<<< HEAD
=======
            ambiance_enabled: true,
            music_length_ms: 20000, // 20 seconds
            ambiance_length_ms: 20000, // 20 seconds
>>>>>>> 104cb927
        }
    }
}

/// Main GUI application
enum DetectionCommand {
    StopAudio,
}

pub struct FMGoalMusicsApp {
    state: Arc<Mutex<AppState>>,
    detection_thread: Option<thread::JoinHandle<()>>,
    selecting_region: bool,
    region_selector: Option<RegionSelectState>,
    hide_window_for_capture: bool,
    capture_delay_frames: u8,
    preview_audio: Option<PreviewAudio>,
    preview_playing: bool,
    screen_resolution: Option<(u32, u32)>,
    capture_preview: CapturePreview,
    latest_capture: Arc<Mutex<Option<(ImageBuffer<image::Rgba<u8>, Vec<u8>>, std::time::Instant)>>>,
    capture_dirty: Arc<AtomicBool>,
    cached_audio_data: Option<(PathBuf, Arc<Vec<u8>>)>,
    detection_cmd_tx: Option<Sender<DetectionCommand>>,
    team_database: Option<crate::teams::TeamDatabase>,
    selected_league: Option<String>,
    selected_team_key: Option<String>,
}

impl FMGoalMusicsApp {
    pub fn new(_cc: &eframe::CreationContext<'_>) -> Self {
        // Configure fonts to better support extended Latin characters (e.g., Turkish)
        Self::configure_fonts(_cc);
        let screen_resolution = DisplayInfo::all().ok().and_then(|infos| {
            let primary = infos.iter().find(|d| d.is_primary);
            let target = if let Some(display) = primary {
                Some(display)
            } else {
                infos.first()
            };
            target.map(|display| (display.width as u32, display.height as u32))
        });

        // Load team database
        let team_database = match crate::teams::TeamDatabase::load() {
            Ok(db) => {
                println!("[fm-goal-musics] Team database loaded successfully");
                Some(db)
            }
            Err(e) => {
                println!("[fm-goal-musics] Warning: Failed to load team database: {}", e);
                None
            }
        };

        let mut app = Self {
            state: Arc::new(Mutex::new(AppState::default())),
            detection_thread: None,
            selecting_region: false,
            region_selector: None,
            hide_window_for_capture: false,
            capture_delay_frames: 0,
            preview_audio: None,
            preview_playing: false,
            screen_resolution,
            capture_preview: CapturePreview::default(),
            latest_capture: Arc::new(Mutex::new(None)),
            capture_dirty: Arc::new(AtomicBool::new(false)),
            cached_audio_data: None,
            detection_cmd_tx: None,
            team_database,
            selected_league: None,
            selected_team_key: None,
        };

        // Load config and restore music list
        match Config::load() {
            Ok(config) => {
                let mut state = app.state.lock().unwrap();
                state.capture_region = config.capture_region;
                state.ocr_threshold = config.ocr_threshold;
                state.debounce_ms = config.debounce_ms;
                state.enable_morph_open = config.enable_morph_open;
                state.selected_music_index = config.selected_music_index;
                state.selected_team = config.selected_team.clone();
                state.music_volume = config.music_volume;
                state.ambiance_volume = config.ambiance_volume;
                state.goal_ambiance_path = config.goal_ambiance_path.clone();
<<<<<<< HEAD
=======
                state.ambiance_enabled = config.ambiance_enabled;
                state.music_length_ms = config.music_length_ms;
                state.ambiance_length_ms = config.ambiance_length_ms;
>>>>>>> 104cb927
                
                // Initialize selected league and team from config
                if let Some(ref team) = config.selected_team {
                    app.selected_league = Some(team.league.clone());
                    app.selected_team_key = Some(team.team_key.clone());
                }
                
                // Convert config music entries to GUI entries; derive display name from file stem
                state.music_list = config.music_list.iter().map(|entry| {
                    let path = PathBuf::from(&entry.path);
                    let name = path
                        .file_stem()
                        .map(|s| s.to_string_lossy().to_string())
                        .unwrap_or_else(|| entry.name.clone());
                    MusicEntry {
                        name,
                        path,
                        shortcut: entry.shortcut.clone(),
                    }
                }).collect();
                
                println!("✓ Loaded {} music files from config", state.music_list.len());
            }
            Err(e) => {
                println!("⚠ Failed to load config: {}", e);
                // Use default screen-based capture region
                if let Some((screen_w, screen_h)) = screen_resolution {
                    let mut state = app.state.lock().unwrap();
                    if state.capture_region == [0, 0, 200, 100] {
                        let capture_height = (screen_h / 4).max(1);
                        let capture_y = screen_h.saturating_sub(capture_height);
                        state.capture_region = [0, capture_y, screen_w, capture_height];
                    }
                }
            }
        }
        
        app
    }

    fn configure_fonts(cc: &eframe::CreationContext<'_>) {
        // Try to load a system font with wide Unicode coverage (Turkish supported)
        // Common macOS locations; fallback to default if none found
        let candidates = [
            "/Library/Fonts/HelveticaNeue.dfont",
            "/Library/Fonts/Helvetica.ttf",
            "/Library/Fonts/Arial.ttf",
            "/System/Library/Fonts/Supplemental/Arial.ttf",
        ];

        for path in candidates.iter() {
            if let Ok(bytes) = std::fs::read(path) {
                let mut fonts = egui::FontDefinitions::default();
                fonts.font_data.insert(
                    "ui_override".to_owned(),
                    egui::FontData::from_owned(bytes).into(),
                );
                // Put our font first in the proportional family for UI text
                fonts
                    .families
                    .entry(egui::FontFamily::Proportional)
                    .or_default()
                    .insert(0, "ui_override".to_owned());
                cc.egui_ctx.set_fonts(fonts);
                break;
            }
        }
    }

    fn start_region_selection(&mut self) {
        self.selecting_region = true;
        self.region_selector = Some(RegionSelectState::default());
        self.hide_window_for_capture = false;
        self.capture_delay_frames = 0;
    }

    fn stop_preview(&mut self) {
        if let Some(audio) = &self.preview_audio {
            audio.manager.stop();
        }
        self.preview_audio = None;
        self.preview_playing = false;
    }

    fn get_or_load_audio_data(&mut self, path: &Path) -> Result<Arc<Vec<u8>>, String> {
        if let Some((cached_path, data)) = &self.cached_audio_data {
            if cached_path.as_path() == path {
                return Ok(Arc::clone(data));
            }
        }

        let bytes = fs::read(path).map_err(|e| format!("Failed to read audio file '{}': {}", path.display(), e))?;
        println!("✓ Preloaded audio file: {} ({} bytes)", path.display(), bytes.len());
        let arc = Arc::new(bytes);
        self.cached_audio_data = Some((path.to_path_buf(), Arc::clone(&arc)));
        Ok(arc)
    }

    fn refresh_capture_preview(&mut self, ctx: &egui::Context) {
        if !self.capture_dirty.swap(false, Ordering::SeqCst) {
            return;
        }

        let maybe_capture = {
            let mut slot = self.latest_capture.lock().unwrap();
            slot.take()
        };

        if let Some((buffer, timestamp)) = maybe_capture {
            let width = buffer.width();
            let height = buffer.height();

            if width == 0 || height == 0 {
                return;
            }

            let raw = buffer.into_raw();
            let color_image = egui::ColorImage::from_rgba_unmultiplied(
                [width as usize, height as usize],
                &raw,
            );

            self.capture_preview.width = width;
            self.capture_preview.height = height;
            self.capture_preview.timestamp = Some(timestamp);

            if let Some(texture) = self.capture_preview.texture.as_mut() {
                texture.set(color_image.clone(), egui::TextureOptions::LINEAR);
            } else {
                let tex = ctx.load_texture(
                    "capture_preview",
                    color_image.clone(),
                    egui::TextureOptions::LINEAR,
                );
                self.capture_preview.texture = Some(tex);
            }

            self.capture_preview.last_image = Some(color_image);
        }
    }

    fn save_config(&self) {
        let state = self.state.lock().unwrap();
        
        let config = Config {
            capture_region: state.capture_region,
            ocr_threshold: state.ocr_threshold,
            debounce_ms: state.debounce_ms,
            enable_morph_open: state.enable_morph_open,
            bench_frames: 500,
            music_list: state.music_list.iter().map(|entry| {
                crate::config::MusicEntry {
                    name: entry.name.clone(),
                    path: entry.path.to_string_lossy().to_string(),
                    shortcut: entry.shortcut.clone(),
                }
            }).collect(),
            selected_music_index: state.selected_music_index,
            selected_team: state.selected_team.clone(),
            music_volume: state.music_volume,
            ambiance_volume: state.ambiance_volume,
            goal_ambiance_path: state.goal_ambiance_path.clone(),
<<<<<<< HEAD
=======
            ambiance_enabled: state.ambiance_enabled,
            music_length_ms: state.music_length_ms,
            ambiance_length_ms: state.ambiance_length_ms,
>>>>>>> 104cb927
        };
        
        if let Err(e) = config.save() {
            println!("⚠ Failed to save config: {}", e);
        } else {
            println!("✓ Config saved");
        }
    }

    fn add_music_file(&mut self, path: PathBuf) {
        // Convert to WAV if not already WAV
        let final_path = match audio_converter::convert_to_wav(&path) {
            Ok(wav_path) => wav_path,
            Err(e) => {
                let mut state = self.state.lock().unwrap();
                state.status_message = format!("Failed to convert audio: {}", e);
                return;
            }
        };

        let name = final_path
            .file_stem()
            .map(|n| n.to_string_lossy().to_string())
            .unwrap_or_else(|| "Unknown".to_string());

        let mut state = self.state.lock().unwrap();
        state.music_list.push(MusicEntry {
            name,
            path: final_path,
            shortcut: None,
        });
        
        // Save config
        drop(state);
        self.save_config();
    }

    fn start_detection(&mut self) {
        self.stop_preview();
        if let Some(handle) = self.detection_thread.take() {
            let _ = handle.join();
        }

<<<<<<< HEAD
        let (music_path, music_name, capture_region, ocr_threshold, debounce_ms, enable_morph_open, selected_team, music_volume, ambiance_volume, ambiance_path) = {
=======
        let (music_path, music_name, capture_region, ocr_threshold, debounce_ms, enable_morph_open, selected_team, music_volume, ambiance_volume, ambiance_path, ambiance_enabled, music_length_ms, ambiance_length_ms) = {
>>>>>>> 104cb927
            let mut state = self.state.lock().unwrap();

            if state.process_state != ProcessState::Stopped {
                state.status_message = "Already running!".to_string();
                return;
            }

            let selected_idx = match state.selected_music_index {
                Some(idx) => idx,
                None => {
                    state.status_message = "Please select a music file first!".to_string();
                    return;
                }
            };

            let entry = match state.music_list.get(selected_idx).cloned() {
                Some(entry) => entry,
                None => {
                    state.status_message = "Selected music entry not found.".to_string();
                    return;
                }
            };

            let capture_region = state.capture_region;
            let ocr_threshold = state.ocr_threshold;
            let debounce_ms = state.debounce_ms;
            let enable_morph_open = state.enable_morph_open;
            let selected_team = state.selected_team.clone();
            let music_volume = state.music_volume;
            let ambiance_volume = state.ambiance_volume;
            let ambiance_path = state.goal_ambiance_path.clone();
<<<<<<< HEAD
=======
            let ambiance_enabled = state.ambiance_enabled;
            let music_length_ms = state.music_length_ms;
            let ambiance_length_ms = state.ambiance_length_ms;
>>>>>>> 104cb927

            println!(
                "[fm-goal-musics] Starting detection\n  music='{}'\n  region=[{}, {}, {}, {}]\n  ocr_threshold={}\n  debounce_ms={}\n  morph_open={}",
                entry.name,
                capture_region[0], capture_region[1], capture_region[2], capture_region[3],
                ocr_threshold,
                debounce_ms,
                enable_morph_open
            );
            
            if let Some(ref team) = selected_team {
                println!("  team_selection={} ({})", team.display_name, team.league);
            }

            state.process_state = ProcessState::Running;
            state.status_message = format!("Starting detection with '{}'", entry.name);
            state.detection_count = 0;

<<<<<<< HEAD
            (entry.path.clone(), entry.name.clone(), capture_region, ocr_threshold, debounce_ms, enable_morph_open, selected_team, music_volume, ambiance_volume, ambiance_path)
=======
            (entry.path.clone(), entry.name.clone(), capture_region, ocr_threshold, debounce_ms, enable_morph_open, selected_team, music_volume, ambiance_volume, ambiance_path, ambiance_enabled, music_length_ms, ambiance_length_ms)
>>>>>>> 104cb927
        };

        let audio_data = match self.get_or_load_audio_data(&music_path) {
            Ok(data) => data,
            Err(err) => {
                let mut state = self.state.lock().unwrap();
                state.status_message = err;
                state.process_state = ProcessState::Stopped;
                return;
            }
        };

        // Preload ambiance audio if enabled (to avoid delay during playback)
        let ambiance_data: Option<Arc<Vec<u8>>> = if ambiance_enabled {
            if let Some(ref path) = ambiance_path {
                match std::fs::read(path) {
                    Ok(bytes) => {
                        println!("[fm-goal-musics] Preloaded ambiance sound: {} ({} bytes)", path, bytes.len());
                        Some(Arc::new(bytes))
                    },
                    Err(e) => {
                        println!("[fm-goal-musics] Warning: Failed to read ambiance file: {}", e);
                        None
                    }
                }
            } else {
                None
            }
        } else {
            None
        };

        let state_clone = Arc::clone(&self.state);
        let latest_capture = Arc::clone(&self.latest_capture);
        let capture_dirty = Arc::clone(&self.capture_dirty);
        let (cmd_tx, cmd_rx) = mpsc::channel();
        self.detection_cmd_tx = Some(cmd_tx);

        let handle = thread::spawn(move || {
            let notify_error = |message: String| {
                let mut st = state_clone.lock().unwrap();
                st.status_message = message;
                st.process_state = ProcessState::Stopped;
            };

            let audio_manager = match AudioManager::from_preloaded(Arc::clone(&audio_data)) {
                Ok(manager) => {
                    manager.set_volume(music_volume);
                    manager
                },
                Err(e) => {
                    notify_error(format!("Audio init failed: {}", e));
                    return;
                }
            };
            
<<<<<<< HEAD
            // Load ambiance sound if configured
            let ambiance_manager: Option<AudioManager> = if let Some(ref path) = ambiance_path {
                match std::fs::read(path) {
                    Ok(bytes) => {
                        println!("[fm-goal-musics] Loading ambiance sound: {}", path);
                        match AudioManager::from_preloaded(Arc::new(bytes)) {
                            Ok(manager) => {
                                manager.set_volume(ambiance_volume);
                                Some(manager)
                            },
                            Err(e) => {
                                println!("[fm-goal-musics] Warning: Failed to load ambiance sound: {}", e);
                                None
                            }
                        }
                    },
                    Err(e) => {
                        println!("[fm-goal-musics] Warning: Failed to read ambiance file: {}", e);
=======
            // Initialize ambiance manager from preloaded data
            let ambiance_manager: Option<AudioManager> = if let Some(ref data) = ambiance_data {
                match AudioManager::from_preloaded(Arc::clone(data)) {
                    Ok(manager) => {
                        manager.set_volume(ambiance_volume);
                        println!("[fm-goal-musics] Ambiance audio manager initialized");
                        Some(manager)
                    },
                    Err(e) => {
                        println!("[fm-goal-musics] Warning: Failed to initialize ambiance manager: {}", e);
>>>>>>> 104cb927
                        None
                    }
                }
            } else {
                None
            };

            let mut capture_manager = match CaptureManager::new(CaptureRegion::from_array(capture_region)) {
                Ok(manager) => manager,
                Err(e) => {
                    notify_error(format!("Capture init failed: {}", e));
                    return;
                }
            };

            let mut ocr_manager = match OcrManager::new_with_options(ocr_threshold, enable_morph_open) {
                Ok(manager) => manager,
                Err(e) => {
                    notify_error(format!("OCR init failed: {}", e));
                    return;
                }
            };
            
            // Load team database and create matcher if team is selected
            let team_matcher = if let Some(ref sel_team) = selected_team {
                match crate::teams::TeamDatabase::load() {
                    Ok(db) => {
                        match db.find_team(&sel_team.league, &sel_team.team_key) {
                            Some(team) => {
                                println!("[fm-goal-musics] Team matcher initialized for: {}", sel_team.display_name);
                                Some(crate::team_matcher::TeamMatcher::new(&team))
                            }
                            None => {
                                println!("[fm-goal-musics] Warning: Selected team not found in database");
                                None
                            }
                        }
                    }
                    Err(e) => {
                        println!("[fm-goal-musics] Warning: Failed to load team database: {}", e);
                        None
                    }
                }
            } else {
                None
            };

            let mut debouncer = Debouncer::new(debounce_ms);

            {
                let mut st = state_clone.lock().unwrap();
                if team_matcher.is_some() {
                    st.status_message = format!("Monitoring for goals by selected team... Playing '{}' when detected", music_name);
                } else {
                    st.status_message = format!("Monitoring for all goals... Playing '{}' when detected", music_name);
                }
            }

            loop {
                while let Ok(cmd) = cmd_rx.try_recv() {
                    match cmd {
                        DetectionCommand::StopAudio => {
                            audio_manager.stop();
                            let mut st = state_clone.lock().unwrap();
                            st.status_message = "Goal audio stopped".to_string();
                        }
                    }
                }

                let process_state = {
                    let state = state_clone.lock().unwrap();
                    state.process_state
                };

                match process_state {
                    ProcessState::Stopped => break,
                    ProcessState::Paused => {
                        thread::sleep(Duration::from_millis(120));
                        continue;
                    }
                    ProcessState::Running => {}
                }

                let image = match capture_manager.capture_region() {
                    Ok(img) => img,
                    Err(e) => {
                        notify_error(format!("Capture error: {}", e));
                        break;
                    }
                };

                {
                    let mut slot = latest_capture.lock().unwrap();
                    *slot = Some((image.clone(), std::time::Instant::now()));
                    capture_dirty.store(true, Ordering::SeqCst);
                }

                // Perform OCR - use team detection if team matcher is available
                let should_play_sound = if let Some(ref matcher) = team_matcher {
                    // Team selection enabled - extract and match team name
                    match ocr_manager.detect_goal_with_team(&image) {
                        Ok(Some(detected_team)) => {
                            if matcher.matches(&detected_team) {
                                println!("[fm-goal-musics] 🎯 GOAL FOR SELECTED TEAM: {}", detected_team);
                                true
                            } else {
                                println!("[fm-goal-musics] Goal detected for: {} (not selected team)", detected_team);
                                false
                            }
                        }
                        Ok(None) => false,
                        Err(e) => {
                            println!("[fm-goal-musics] OCR error: {}", e);
                            false
                        }
                    }
                } else {
                    // No team selection - use original detection
                    match ocr_manager.detect_goal(&image) {
                        Ok(detected) => detected,
                        Err(e) => {
                            println!("[fm-goal-musics] OCR error: {}", e);
                            false
                        }
                    }
                };

                if should_play_sound && debouncer.should_trigger() {
<<<<<<< HEAD
                    // Play music
                    match audio_manager.play_sound() {
=======
                    // Play ambiance first (crowd reaction) with fade-in and length limit
                    if let Some(ref ambiance) = ambiance_manager {
                        if ambiance_length_ms > 0 {
                            if let Err(e) = ambiance.play_sound_with_fade_and_limit(200, ambiance_length_ms) {
                                println!("[fm-goal-musics] Failed to play ambiance: {}", e);
                            }
                        } else {
                            // No length limit, use regular fade-in
                            if let Err(e) = ambiance.play_sound_with_fade(200) {
                                println!("[fm-goal-musics] Failed to play ambiance: {}", e);
                            }
                        }
                    }
                    
                    // Play music immediately after with fade-in and length limit
                    let music_result = if music_length_ms > 0 {
                        audio_manager.play_sound_with_fade_and_limit(200, music_length_ms)
                    } else {
                        // No length limit, use regular fade-in
                        audio_manager.play_sound_with_fade(200)
                    };
                    
                    match music_result {
>>>>>>> 104cb927
                        Ok(()) => {
                            let mut st = state_clone.lock().unwrap();
                            st.detection_count += 1;
                            let ambiance_msg = if ambiance_manager.is_some() {
                                " + crowd cheer"
                            } else {
                                ""
                            };
                            st.status_message = format!(
                                "Goal detected! Played '{}'{} (total: {})",
                                music_name,
                                ambiance_msg,
                                st.detection_count
                            );
                        }
                        Err(e) => {
                            println!("[fm-goal-musics] Failed to play music: {}", e);
                            let mut st = state_clone.lock().unwrap();
                            st.status_message = format!("Failed to play music: {}", e);
<<<<<<< HEAD
                        }
                    }
                    
                    // Play ambiance sound if available
                    if let Some(ref ambiance) = ambiance_manager {
                        if let Err(e) = ambiance.play_sound() {
                            println!("[fm-goal-musics] Failed to play ambiance: {}", e);
=======
>>>>>>> 104cb927
                        }
                    }
                }

                thread::sleep(Duration::from_millis(16));
            }
        });

        self.detection_thread = Some(handle);
    }

    fn stop_detection(&mut self) {
        self.detection_cmd_tx = None;
        self.stop_preview();
        let mut state = self.state.lock().unwrap();
        state.process_state = ProcessState::Stopped;
        state.status_message = "Stopped".to_string();
        drop(state);
    }

    fn pause_detection(&mut self) {
        let mut state = self.state.lock().unwrap();
        if state.process_state == ProcessState::Running {
            state.process_state = ProcessState::Paused;
            state.status_message = "Paused".to_string();
        } else if state.process_state == ProcessState::Paused {
            state.process_state = ProcessState::Running;
            state.status_message = "Resumed".to_string();
        }
    }

    fn stop_detection_audio(&mut self) {
        if let Some(tx) = &self.detection_cmd_tx {
            let _ = tx.send(DetectionCommand::StopAudio);
        }
    }
}

impl eframe::App for FMGoalMusicsApp {
    fn update(&mut self, ctx: &egui::Context, _frame: &mut eframe::Frame) {
        egui::CentralPanel::default().show(ctx, |ui| {
            ui.heading("⚽ FM Goal Musics");
            ui.separator();

            // Status bar
            {
                let state = self.state.lock().unwrap();
                let window_rect = ctx.input(|i| i.viewport_rect());
                let window_width = window_rect.width().round() as i32;
                let window_height = window_rect.height().round() as i32;
                ui.horizontal(|ui| {
                    ui.label("Status:");
                    let status_color = match state.process_state {
                        ProcessState::Running => egui::Color32::GREEN,
                        ProcessState::Paused => egui::Color32::YELLOW,
                        ProcessState::Stopped => egui::Color32::RED,
                    };
                    ui.colored_label(status_color, &state.status_message);
                    ui.label(format!("| Detections: {}", state.detection_count));
                    if let Some((sw, sh)) = self.screen_resolution {
                        ui.label(format!("| Display: {}x{}", sw, sh));
                    }
                    ui.label(format!("| Window: {}x{}", window_width, window_height));
                });
            }

            ui.separator();

            // Music list section
            ui.heading("🎵 Music Files");
            
            ui.horizontal(|ui| {
                if ui.button("➕ Add Music File").clicked() {
                    if let Some(path) = rfd::FileDialog::new()
                        .add_filter("Audio", &["mp3", "wav", "ogg"])
                        .pick_file()
                    {
                        self.add_music_file(path);
                    }
                }
                
                if ui.button("🗑️ Remove Selected").clicked() {
                    let mut state = self.state.lock().unwrap();
                    if let Some(idx) = state.selected_music_index {
                        state.music_list.remove(idx);
                        state.selected_music_index = None;
                    }
                    drop(state);
                    self.stop_preview();
                    self.save_config();
                }
            });

            ui.separator();

            // Music list display
            let selection_changed = egui::ScrollArea::vertical()
                .max_height(200.0)
                .show(ui, |ui| {
                    let mut state = self.state.lock().unwrap();
                    let mut new_selection = state.selected_music_index;
                    
                    for (idx, entry) in state.music_list.iter().enumerate() {
                        let is_selected = state.selected_music_index == Some(idx);
                        
                        ui.horizontal(|ui| {
                            if ui.selectable_label(is_selected, &entry.name).clicked() {
                                new_selection = Some(idx);
                            }
                            
                            if let Some(shortcut) = &entry.shortcut {
                                ui.label(format!("({})", shortcut));
                            }
                        });
                    }
                    
                    let changed = new_selection != state.selected_music_index;
                    if changed {
                        state.selected_music_index = new_selection;
                    }
                    changed
                }).inner;
            
            if selection_changed {
                self.save_config();
            }

            ui.separator();

            // Volume Controls section
            ui.heading("🔊 Volume Controls");
            
            ui.horizontal(|ui| {
                ui.label("🎵 Music:");
                let mut state = self.state.lock().unwrap();
                let mut music_vol_percent = (state.music_volume * 100.0) as i32;
                if ui.add(egui::Slider::new(&mut music_vol_percent, 0..=100).suffix("%")).changed() {
                    state.music_volume = (music_vol_percent as f32) / 100.0;
                    drop(state);
                    self.save_config();
                }
            });
            
            ui.horizontal(|ui| {
                ui.label("🔉 Ambiance:");
                let mut state = self.state.lock().unwrap();
                let mut ambiance_vol_percent = (state.ambiance_volume * 100.0) as i32;
                if ui.add(egui::Slider::new(&mut ambiance_vol_percent, 0..=100).suffix("%")).changed() {
                    state.ambiance_volume = (ambiance_vol_percent as f32) / 100.0;
                    drop(state);
                    self.save_config();
                }
            });

            ui.separator();

<<<<<<< HEAD
=======
            // Sound Length Controls section
            ui.heading("⏱️ Sound Length Controls");
            
            ui.horizontal(|ui| {
                ui.label("🎵 Music Length:");
                let mut state = self.state.lock().unwrap();
                let mut music_length_seconds = (state.music_length_ms as f32) / 1000.0;
                if ui.add(egui::Slider::new(&mut music_length_seconds, 0.0..=60.0).suffix(" seconds").step_by(1.0)).changed() {
                    state.music_length_ms = (music_length_seconds * 1000.0) as u64;
                    drop(state);
                    self.save_config();
                }
            });
            
            ui.horizontal(|ui| {
                ui.label("🔉 Ambiance Length:");
                let mut state = self.state.lock().unwrap();
                let mut ambiance_length_seconds = (state.ambiance_length_ms as f32) / 1000.0;
                if ui.add(egui::Slider::new(&mut ambiance_length_seconds, 0.0..=60.0).suffix(" seconds").step_by(1.0)).changed() {
                    state.ambiance_length_ms = (ambiance_length_seconds * 1000.0) as u64;
                    drop(state);
                    self.save_config();
                }
            });

            ui.separator();

>>>>>>> 104cb927
            // Ambiance Sound section
            ui.heading("🎺 Ambiance Sounds");
            
            ui.horizontal(|ui| {
<<<<<<< HEAD
=======
                let mut state = self.state.lock().unwrap();
                if ui.checkbox(&mut state.ambiance_enabled, "Enable Ambiance").changed() {
                    drop(state);
                    self.save_config();
                }
            });
            
            ui.horizontal(|ui| {
>>>>>>> 104cb927
                if ui.button("➕ Add Goal Cheer Sound").clicked() {
                    if let Some(path) = rfd::FileDialog::new()
                        .add_filter("Audio", &["wav"])
                        .pick_file()
                    {
                        let mut state = self.state.lock().unwrap();
                        state.goal_ambiance_path = Some(path.to_string_lossy().to_string());
                        drop(state);
                        self.save_config();
                    }
                }
                
                if ui.button("🗑️ Remove Cheer Sound").clicked() {
                    let mut state = self.state.lock().unwrap();
                    state.goal_ambiance_path = None;
                    drop(state);
                    self.save_config();
                }
            });
            
            {
                let state = self.state.lock().unwrap();
                if let Some(ref path) = state.goal_ambiance_path {
                    let display_name = PathBuf::from(path)
                        .file_name()
                        .map(|n| n.to_string_lossy().to_string())
                        .unwrap_or_else(|| path.clone());
                    ui.label(format!("✓ Crowd cheer: {}", display_name));
                } else {
                    ui.label("ℹ No crowd cheer sound selected");
                }
            }

            ui.separator();

            // Team Selection section
            ui.heading("⚽ Team Selection");
            
            if let Some(ref db) = self.team_database {
                ui.label("Select your team to play sound only for their goals:");
                
                // League dropdown
                let leagues = db.get_leagues();
                let mut league_changed = false;
                
                ui.horizontal(|ui| {
                    ui.label("League:");
                    egui::ComboBox::from_label("")
                        .selected_text(self.selected_league.as_deref().unwrap_or("-- Select League --"))
                        .show_ui(ui, |ui| {
                            if ui.selectable_label(self.selected_league.is_none(), "-- Select League --").clicked() {
                                self.selected_league = None;
                                self.selected_team_key = None;
                                league_changed = true;
                            }
                            for league in &leagues {
                                if ui.selectable_label(self.selected_league.as_ref() == Some(league), league).clicked() {
                                    self.selected_league = Some(league.clone());
                                    self.selected_team_key = None;
                                    league_changed = true;
                                }
                            }
                        });
                });
                
                // Team dropdown (only if league is selected)
                if let Some(ref league) = self.selected_league {
                    if let Some(teams) = db.get_teams(league) {
                        ui.horizontal(|ui| {
                            ui.label("Team:");
                            egui::ComboBox::from_label(" ")
                                .selected_text(
                                    self.selected_team_key.as_ref()
                                        .and_then(|key| teams.iter().find(|(k, _)| k == key))
                                        .map(|(_, team)| team.display_name.as_str())
                                        .unwrap_or("-- Select Team --")
                                )
                                .show_ui(ui, |ui| {
                                    if ui.selectable_label(self.selected_team_key.is_none(), "-- Select Team --").clicked() {
                                        self.selected_team_key = None;
                                        league_changed = true;
                                    }
                                    for (key, team) in &teams {
                                        if ui.selectable_label(self.selected_team_key.as_ref() == Some(key), &team.display_name).clicked() {
                                            self.selected_team_key = Some(key.clone());
                                            league_changed = true;
                                        }
                                    }
                                });
                        });
                    }
                }
                
                // Update state and save if team selection changed
                if league_changed {
                    let mut state = self.state.lock().unwrap();
                    
                    if let (Some(ref league), Some(ref team_key)) = (&self.selected_league, &self.selected_team_key) {
                        if let Some(team) = db.find_team(league, team_key) {
                            state.selected_team = Some(crate::config::SelectedTeam {
                                league: league.clone(),
                                team_key: team_key.clone(),
                                display_name: team.display_name.clone(),
                            });
                        }
                    } else {
                        state.selected_team = None;
                    }
                    
                    drop(state);
                    self.save_config();
                }
                
                // Display current selection
                {
                    let state = self.state.lock().unwrap();
                    if let Some(ref team) = state.selected_team {
                        ui.label(format!("✓ Selected: {} ({})", team.display_name, team.league));
                    } else {
                        ui.label("ℹ No team selected - will play for all goals");
                    }
                }
                
                if ui.button("🗑️ Clear Selection").clicked() {
                    self.selected_league = None;
                    self.selected_team_key = None;
                    let mut state = self.state.lock().unwrap();
                    state.selected_team = None;
                    drop(state);
                    self.save_config();
                }
            } else {
                ui.label("⚠ Team database not available");
            }

            ui.separator();

            // Control buttons
            ui.heading("🎮 Controls");
            
            ui.horizontal(|ui| {
                let state = self.state.lock().unwrap();
                let is_stopped = state.process_state == ProcessState::Stopped;
                let is_running = state.process_state == ProcessState::Running;
                let is_paused = state.process_state == ProcessState::Paused;
                drop(state);

                if ui.add_enabled(is_stopped, egui::Button::new("▶️ Start Detection")).clicked() {
                    self.start_detection();
                }

                if ui.add_enabled(is_running || is_paused, egui::Button::new("⏸️ Pause/Resume")).clicked() {
                    self.pause_detection();
                }

                if ui.add_enabled(!is_stopped, egui::Button::new("⏹️ Stop")).clicked() {
                    self.stop_detection();
                }

                let preview_active = self.preview_playing;
                let preview_label = if preview_active {
                    "🔇 Stop Preview"
                } else {
                    "▶️ Preview"
                };

                if ui.button(preview_label).clicked() {
                    if preview_active {
                        self.stop_preview();
                    } else {
                        let selected_path = {
                            let state = self.state.lock().unwrap();
                            state
                                .selected_music_index
                                .and_then(|idx| state.music_list.get(idx))
                                .map(|entry| entry.path.clone())
                        };

                        match selected_path {
                            Some(path) => {
                                let needs_reload = self
                                    .preview_audio
                                    .as_ref()
                                    .map_or(true, |p| p.path.as_path() != path.as_path());

                                let audio_data = match self.get_or_load_audio_data(&path) {
                                    Ok(data) => data,
                                    Err(err) => {
                                        let mut st = self.state.lock().unwrap();
                                        st.status_message = err;
                                        return;
                                    }
                                };

                                if needs_reload {
                                    self.stop_preview();
                                    match AudioManager::from_preloaded(Arc::clone(&audio_data)) {
                                        Ok(manager) => {
                                            self.preview_audio = Some(PreviewAudio {
                                                manager,
                                                path: path.clone(),
                                            });
                                        }
                                        Err(e) => {
                                            let mut st = self.state.lock().unwrap();
                                            st.status_message = format!("Preview init failed: {}", e);
                                            return;
                                        }
                                    }
                                }

                                if let Some(preview) = self.preview_audio.as_ref() {
                                    preview.manager.stop();
                                    match preview.manager.play_sound() {
                                        Ok(()) => {
                                            self.preview_playing = true;
                                            let mut st = self.state.lock().unwrap();
                                            st.status_message = "Preview playing...".to_string();
                                        }
                                        Err(e) => {
                                            let mut st = self.state.lock().unwrap();
                                            st.status_message = format!("Preview failed: {}", e);
                                        }
                                    }
                                }
                            }
                            None => {
                                let mut st = self.state.lock().unwrap();
                                st.status_message = "Select a music file to preview.".to_string();
                            }
                        }
                    }
                }
            });

            ui.separator();

            // Capture preview
            self.refresh_capture_preview(ctx);
            if let Some(texture) = &self.capture_preview.texture {
                ui.group(|ui| {
                    ui.heading("📷 Capture Preview");
                    let aspect = texture.size()[0] as f32 / texture.size()[1] as f32;
                    let max_width = ui.available_width().min(400.0);
                    let desired_size = egui::Vec2::new(max_width, max_width / aspect);
                    ui.image(egui::load::SizedTexture::new(texture.id(), desired_size));

                    ui.horizontal(|ui| {
                        ui.label(format!(
                            "Resolution: {}x{}",
                            self.capture_preview.width, self.capture_preview.height
                        ));

                        if let Some(ts) = self.capture_preview.timestamp {
                            let age = Instant::now().saturating_duration_since(ts);
                            ui.label(format!("Age: {:.1}s", age.as_secs_f32()));
                        }

                        if ui.button("Save frame...").clicked() {
                            if let Some(img) = &self.capture_preview.last_image {
                                if let Err(e) = save_capture_image(img) {
                                    let mut st = self.state.lock().unwrap();
                                    st.status_message = format!("Failed to save capture: {}", e);
                                } else {
                                    let mut st = self.state.lock().unwrap();
                                    st.status_message = "Saved capture preview to disk".to_string();
                                }
                            }
                        }
                    });
                });
            }

            ui.separator();

            // Configuration section
            ui.heading("⚙️ Configuration");
            
            // Capture region controls
            {
                let mut state = self.state.lock().unwrap();
                ui.horizontal(|ui| {
                    ui.label("Capture Region:");
                    ui.add(egui::DragValue::new(&mut state.capture_region[0]).prefix("X: "));
                    ui.add(egui::DragValue::new(&mut state.capture_region[1]).prefix("Y: "));
                    ui.add(egui::DragValue::new(&mut state.capture_region[2]).prefix("W: "));
                    ui.add(egui::DragValue::new(&mut state.capture_region[3]).prefix("H: "));
                });
            }
            
            // Visual selector button (separate scope to avoid borrow issues)
            ui.horizontal(|ui| {
                if ui.button("🎯 Select Region Visually").clicked() {
                    self.start_region_selection();
                }
                if ui.button("🔄 Reset Region").clicked() {
                    if let Some((screen_w, screen_h)) = self.screen_resolution {
                        let mut state = self.state.lock().unwrap();
                        let capture_height = (screen_h / 4).max(1);
                        let capture_y = screen_h.saturating_sub(capture_height);
                        state.capture_region = [0, capture_y, screen_w, capture_height];
                    }
                }
                ui.label("(Click to select region on screen)");
            });

            // Other configuration options
            {
                let mut state = self.state.lock().unwrap();
                
                ui.horizontal(|ui| {
                    ui.label("OCR Threshold:");
                    ui.add(egui::Slider::new(&mut state.ocr_threshold, 0..=255).text("(0 = auto)"));
                });

                ui.horizontal(|ui| {
                    ui.label("Debounce (ms):");
                    ui.add(egui::DragValue::new(&mut state.debounce_ms).speed(100));
                });

                ui.checkbox(&mut state.enable_morph_open, "Enable Morphological Opening (noise reduction)");
            }

            ui.separator();

            // Help text
            ui.collapsing("ℹ️ Help", |ui| {
                ui.label("1. Add music files using the '➕ Add Music File' button");
                ui.label("2. Select a music file from the list");
                ui.label("3. Configure capture region and settings");
                ui.label("4. Click '▶️ Start Detection' to begin monitoring");
                ui.label("5. The selected music will play when 'GOAL FOR' is detected");
                ui.label("");
                ui.label("💡 Tip: Use test mode to find the correct capture region:");
                ui.label("   cargo run --release -- --test");
            });
        });

        // Region selector overlay window (implemented inline)
        if self.selecting_region {
            // Initialize on first show
            if let Some(sel) = &mut self.region_selector {
                if !self.hide_window_for_capture {
                    ctx.send_viewport_cmd(egui::ViewportCommand::Visible(false));
                    self.hide_window_for_capture = true;
                    self.capture_delay_frames = 2;
                    ctx.request_repaint();
                    return;
                }
                if !sel.initialized {
                    if !self.hide_window_for_capture {
                        ctx.send_viewport_cmd(egui::ViewportCommand::Visible(false));
                        self.hide_window_for_capture = true;
                        self.capture_delay_frames = 2;
                        ctx.request_repaint();
                        return;
                    }

                    if self.capture_delay_frames > 0 {
                        self.capture_delay_frames = self.capture_delay_frames.saturating_sub(1);
                        ctx.request_repaint();
                        return;
                    }

                    let capture_result = sel.capture_fullscreen();
                    ctx.send_viewport_cmd(egui::ViewportCommand::Visible(true));
                    ctx.send_viewport_cmd(egui::ViewportCommand::Focus);
                    self.hide_window_for_capture = false;
                    self.capture_delay_frames = 0;

                    match capture_result {
                        Err(e) => {
                            let mut st = self.state.lock().unwrap();
                            st.status_message = format!("Region selection failed: {}", e);
                            self.selecting_region = false;
                            self.region_selector = None;
                            return;
                        }
                        Ok(()) => {
                            sel.initialized = true;
                            ctx.send_viewport_cmd(egui::ViewportCommand::Fullscreen(true));
                            sel.fullscreen_on = true;
                        }
                    }
                }
            }

            if let Some(sel) = &mut self.region_selector {
                // Local flags to avoid borrowing self inside the closure
                let mut selection_done: Option<[u32; 4]> = None;
                let mut cancel_requested: bool = false;

                egui::Window::new("Select Region")
                    .title_bar(true)
                    .resizable(true)
                    .collapsible(false)
                    .default_size(egui::vec2(1000.0, 700.0))
                    .anchor(egui::Align2::CENTER_CENTER, egui::vec2(0.0, 0.0))
                    .show(ctx, |ui| {
                        // Create texture once we have pixels and a live egui Context
                        if sel.texture.is_none() {
                            if let Some(pixels) = sel.pixels_rgba.as_ref() {
                                let color_image = egui::ColorImage::from_rgba_unmultiplied(
                                    [sel.img_w, sel.img_h],
                                    pixels,
                                );
                                sel.texture = Some(ui.ctx().load_texture(
                                    "region_selector_screenshot",
                                    color_image,
                                    egui::TextureOptions::default(),
                                ));
                            }
                        }

                        if let Some(texture) = &sel.texture {
                            let available = ui.available_size();
                            let img_size = texture.size_vec2();
                            sel.scale = (available.x / img_size.x).min(available.y / img_size.y).max(0.1);
                            let display_size = img_size * sel.scale;

                            let response = ui.add(
                                egui::Image::new(texture)
                                    .fit_to_exact_size(display_size)
                                    .sense(egui::Sense::click_and_drag()),
                            );

                            if response.drag_started() {
                                if let Some(pos) = response.interact_pointer_pos() {
                                    sel.start = Some(pos);
                                    sel.current = Some(pos);
                                }
                            }
                            if response.dragged() {
                                if let Some(pos) = response.interact_pointer_pos() {
                                    sel.current = Some(pos);
                                }
                            }
                            if response.drag_stopped() {
                                if let (Some(s), Some(c)) = (sel.start, sel.current) {
                                    let x1 = s.x.min(c.x);
                                    let y1 = s.y.min(c.y);
                                    let x2 = s.x.max(c.x);
                                    let y2 = s.y.max(c.y);

                                    // Convert to screen pixels
                                    let x = (x1 / sel.scale) as u32;
                                    let y = (y1 / sel.scale) as u32;
                                    let w = ((x2 - x1) / sel.scale) as u32;
                                    let h = ((y2 - y1) / sel.scale) as u32;

                                    selection_done = Some([x, y, w, h]);
                                }
                            }

                            // Draw selection rectangle overlay
                            if let (Some(s), Some(c)) = (sel.start, sel.current) {
                                let rect = egui::Rect::from_two_pos(s, c);
                                ui.painter().rect_stroke(
                                    rect,
                                    0.0,
                                    egui::Stroke::new(2.0, egui::Color32::RED),
                                    egui::StrokeKind::Inside,
                                );
                            }
                        } else {
                            ui.label("Capturing screenshot...");
                        }

                        ui.separator();
                        ui.horizontal(|ui| {
                            if ui.button("Cancel").clicked() {
                                cancel_requested = true;
                            }
                            ui.label("Click and drag over the screenshot, then release to confirm.");
                        });
                    });

                // Apply results outside of the closure to avoid borrowing self and sel simultaneously
                if let Some([x, y, w, h]) = selection_done {
                    let mut st = self.state.lock().unwrap();
                    st.capture_region = [x, y, w, h];
                    st.status_message = format!("Region selected: [{}, {}, {}, {}]", x, y, w, h);
                    // Restore window state
                    if sel.fullscreen_on {
                        ctx.send_viewport_cmd(egui::ViewportCommand::Fullscreen(false));
                    }
                    self.selecting_region = false;
                    self.region_selector = None;
                } else if cancel_requested {
                    if sel.fullscreen_on {
                        ctx.send_viewport_cmd(egui::ViewportCommand::Fullscreen(false));
                    }
                    self.selecting_region = false;
                    self.region_selector = None;
                }
            }
        }

        // Request repaint for smooth updates
        ctx.request_repaint();
    }
}

// Inline region selector state
#[derive(Default)]
struct RegionSelectState {
    initialized: bool,
    // Deferred GPU texture (created inside egui callbacks)
    texture: Option<egui::TextureHandle>,
    // Raw pixels captured from screen
    img_w: usize,
    img_h: usize,
    pixels_rgba: Option<Vec<u8>>,
    // UI interaction state
    scale: f32,
    start: Option<egui::Pos2>,
    current: Option<egui::Pos2>,
    fullscreen_on: bool,
}

impl RegionSelectState {
    fn capture_fullscreen(&mut self) -> Result<(), Box<dyn std::error::Error>> {
        // Check platform support and permissions
        if !scap::is_supported() {
            return Err("Screen capture not supported on this platform".into());
        }
        if !scap::has_permission() {
            let _ = scap::request_permission();
            if !scap::has_permission() {
                return Err("Screen Recording permission is required. Enable it and restart the app.".into());
            }
        }

        use scap::capturer::{Capturer, Options, Resolution};
        use scap::frame::{Frame, FrameType, VideoFrame};

        let options = Options {
            fps: 1,
            target: None,
            show_cursor: false,
            show_highlight: false,
            excluded_targets: None,
            output_type: FrameType::BGRAFrame,
            output_resolution: Resolution::Captured,
            crop_area: None,
            captures_audio: false,
            ..Default::default()
        };

        let mut capturer = Capturer::build(options)?;
        capturer.start_capture();
        let frame = loop {
            match capturer.get_next_frame()? {
                Frame::Video(f) => break f,
                Frame::Audio(_) => continue,
            }
        };
        capturer.stop_capture();

        let (w, h, rgba) = match frame {
            VideoFrame::BGRA(f) => {
                let mut pixels = f.data.clone();
                for p in pixels.chunks_exact_mut(4) { p.swap(0, 2); }
                (f.width as u32, f.height as u32, pixels)
            }
            VideoFrame::BGR0(f) => {
                let mut pixels = Vec::with_capacity((f.width * f.height * 4) as usize);
                for c in f.data.chunks_exact(4) { pixels.extend_from_slice(&[c[2], c[1], c[0], 255]); }
                (f.width as u32, f.height as u32, pixels)
            }
            _ => return Err("Unsupported video frame format".into()),
        };

        // Defer texture creation to the active egui Context inside the selector window.
        self.img_w = w as usize;
        self.img_h = h as usize;
        self.pixels_rgba = Some(rgba);
        self.texture = None;
        Ok(())
    }
}<|MERGE_RESOLUTION|>--- conflicted
+++ resolved
@@ -92,12 +92,9 @@
     pub music_volume: f32,
     pub ambiance_volume: f32,
     pub goal_ambiance_path: Option<String>,
-<<<<<<< HEAD
-=======
     pub ambiance_enabled: bool,
     pub music_length_ms: u64,
     pub ambiance_length_ms: u64,
->>>>>>> 104cb927
 }
 
 impl Default for AppState {
@@ -116,12 +113,9 @@
             music_volume: 1.0,
             ambiance_volume: 0.6,
             goal_ambiance_path: None,
-<<<<<<< HEAD
-=======
             ambiance_enabled: true,
             music_length_ms: 20000, // 20 seconds
             ambiance_length_ms: 20000, // 20 seconds
->>>>>>> 104cb927
         }
     }
 }
@@ -210,12 +204,9 @@
                 state.music_volume = config.music_volume;
                 state.ambiance_volume = config.ambiance_volume;
                 state.goal_ambiance_path = config.goal_ambiance_path.clone();
-<<<<<<< HEAD
-=======
                 state.ambiance_enabled = config.ambiance_enabled;
                 state.music_length_ms = config.music_length_ms;
                 state.ambiance_length_ms = config.ambiance_length_ms;
->>>>>>> 104cb927
                 
                 // Initialize selected league and team from config
                 if let Some(ref team) = config.selected_team {
@@ -378,12 +369,9 @@
             music_volume: state.music_volume,
             ambiance_volume: state.ambiance_volume,
             goal_ambiance_path: state.goal_ambiance_path.clone(),
-<<<<<<< HEAD
-=======
             ambiance_enabled: state.ambiance_enabled,
             music_length_ms: state.music_length_ms,
             ambiance_length_ms: state.ambiance_length_ms,
->>>>>>> 104cb927
         };
         
         if let Err(e) = config.save() {
@@ -427,11 +415,7 @@
             let _ = handle.join();
         }
 
-<<<<<<< HEAD
-        let (music_path, music_name, capture_region, ocr_threshold, debounce_ms, enable_morph_open, selected_team, music_volume, ambiance_volume, ambiance_path) = {
-=======
-        let (music_path, music_name, capture_region, ocr_threshold, debounce_ms, enable_morph_open, selected_team, music_volume, ambiance_volume, ambiance_path, ambiance_enabled, music_length_ms, ambiance_length_ms) = {
->>>>>>> 104cb927
+let (music_path, music_name, capture_region, ocr_threshold, debounce_ms, enable_morph_open, selected_team, music_volume, ambiance_volume, ambiance_path, ambiance_enabled, music_length_ms, ambiance_length_ms) = {
             let mut state = self.state.lock().unwrap();
 
             if state.process_state != ProcessState::Stopped {
@@ -463,12 +447,9 @@
             let music_volume = state.music_volume;
             let ambiance_volume = state.ambiance_volume;
             let ambiance_path = state.goal_ambiance_path.clone();
-<<<<<<< HEAD
-=======
             let ambiance_enabled = state.ambiance_enabled;
             let music_length_ms = state.music_length_ms;
             let ambiance_length_ms = state.ambiance_length_ms;
->>>>>>> 104cb927
 
             println!(
                 "[fm-goal-musics] Starting detection\n  music='{}'\n  region=[{}, {}, {}, {}]\n  ocr_threshold={}\n  debounce_ms={}\n  morph_open={}",
@@ -487,11 +468,7 @@
             state.status_message = format!("Starting detection with '{}'", entry.name);
             state.detection_count = 0;
 
-<<<<<<< HEAD
-            (entry.path.clone(), entry.name.clone(), capture_region, ocr_threshold, debounce_ms, enable_morph_open, selected_team, music_volume, ambiance_volume, ambiance_path)
-=======
-            (entry.path.clone(), entry.name.clone(), capture_region, ocr_threshold, debounce_ms, enable_morph_open, selected_team, music_volume, ambiance_volume, ambiance_path, ambiance_enabled, music_length_ms, ambiance_length_ms)
->>>>>>> 104cb927
+(entry.path.clone(), entry.name.clone(), capture_region, ocr_threshold, debounce_ms, enable_morph_open, selected_team, music_volume, ambiance_volume, ambiance_path, ambiance_enabled, music_length_ms, ambiance_length_ms)
         };
 
         let audio_data = match self.get_or_load_audio_data(&music_path) {
@@ -548,26 +525,6 @@
                 }
             };
             
-<<<<<<< HEAD
-            // Load ambiance sound if configured
-            let ambiance_manager: Option<AudioManager> = if let Some(ref path) = ambiance_path {
-                match std::fs::read(path) {
-                    Ok(bytes) => {
-                        println!("[fm-goal-musics] Loading ambiance sound: {}", path);
-                        match AudioManager::from_preloaded(Arc::new(bytes)) {
-                            Ok(manager) => {
-                                manager.set_volume(ambiance_volume);
-                                Some(manager)
-                            },
-                            Err(e) => {
-                                println!("[fm-goal-musics] Warning: Failed to load ambiance sound: {}", e);
-                                None
-                            }
-                        }
-                    },
-                    Err(e) => {
-                        println!("[fm-goal-musics] Warning: Failed to read ambiance file: {}", e);
-=======
             // Initialize ambiance manager from preloaded data
             let ambiance_manager: Option<AudioManager> = if let Some(ref data) = ambiance_data {
                 match AudioManager::from_preloaded(Arc::clone(data)) {
@@ -578,7 +535,6 @@
                     },
                     Err(e) => {
                         println!("[fm-goal-musics] Warning: Failed to initialize ambiance manager: {}", e);
->>>>>>> 104cb927
                         None
                     }
                 }
@@ -707,10 +663,6 @@
                 };
 
                 if should_play_sound && debouncer.should_trigger() {
-<<<<<<< HEAD
-                    // Play music
-                    match audio_manager.play_sound() {
-=======
                     // Play ambiance first (crowd reaction) with fade-in and length limit
                     if let Some(ref ambiance) = ambiance_manager {
                         if ambiance_length_ms > 0 {
@@ -734,7 +686,6 @@
                     };
                     
                     match music_result {
->>>>>>> 104cb927
                         Ok(()) => {
                             let mut st = state_clone.lock().unwrap();
                             st.detection_count += 1;
@@ -754,16 +705,6 @@
                             println!("[fm-goal-musics] Failed to play music: {}", e);
                             let mut st = state_clone.lock().unwrap();
                             st.status_message = format!("Failed to play music: {}", e);
-<<<<<<< HEAD
-                        }
-                    }
-                    
-                    // Play ambiance sound if available
-                    if let Some(ref ambiance) = ambiance_manager {
-                        if let Err(e) = ambiance.play_sound() {
-                            println!("[fm-goal-musics] Failed to play ambiance: {}", e);
-=======
->>>>>>> 104cb927
                         }
                     }
                 }
@@ -920,8 +861,6 @@
 
             ui.separator();
 
-<<<<<<< HEAD
-=======
             // Sound Length Controls section
             ui.heading("⏱️ Sound Length Controls");
             
@@ -949,13 +888,10 @@
 
             ui.separator();
 
->>>>>>> 104cb927
             // Ambiance Sound section
             ui.heading("🎺 Ambiance Sounds");
             
             ui.horizontal(|ui| {
-<<<<<<< HEAD
-=======
                 let mut state = self.state.lock().unwrap();
                 if ui.checkbox(&mut state.ambiance_enabled, "Enable Ambiance").changed() {
                     drop(state);
@@ -964,7 +900,6 @@
             });
             
             ui.horizontal(|ui| {
->>>>>>> 104cb927
                 if ui.button("➕ Add Goal Cheer Sound").clicked() {
                     if let Some(path) = rfd::FileDialog::new()
                         .add_filter("Audio", &["wav"])
